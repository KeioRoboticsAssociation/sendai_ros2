import math
import pytest
# It's tricky to import RobotControlNode directly without a ROS environment.
# For pure function testing, if kinematics were a static method or free function, it'd be easier.
# Assuming we can instantiate a minimal RobotControlNode for testing its method.
# This might require rclpy.init() if the node's __init__ needs it for parameters.
# For simplicity, we'll define a helper class or directly test the formulas.

# Let's define the core logic here to test it directly,
# mimicking what RobotControlNode.calculate_wheel_efforts would do.
# This avoids needing a full ROS node initialization for this specific unit test.

def calculate_expected_wheel_efforts(vx_mps, vy_mps, v_omega_radps, robot_radius, max_wheel_speed):
    if max_wheel_speed <= 0:
        raise ValueError("max_wheel_speed must be positive")

    L = robot_radius
    angles = [math.pi / 3, math.pi, 5 * math.pi / 3]

<<<<<<< HEAD
    v_ws = [
        -math.sin(th) * vx_mps + math.cos(th) * vy_mps + v_omega_radps * L
        for th in angles
    ]
=======
    v_w1 = (-math.sqrt(3)/2.0 * vx_mps) + (0.5 * vy_mps) + (L * v_omega_radps)
    v_w2 = (-vy_mps) + (L * v_omega_radps)
    v_w3 = (math.sqrt(3)/2.0 * vx_mps) + (0.5 * vy_mps) + (L * v_omega_radps)
>>>>>>> 0581da0d

    efforts = [max(min(v / max_wheel_speed, 1.0), -1.0) for v in v_ws]

    return efforts

@pytest.fixture
def kinematics_params():
    return {
        "robot_radius": 0.15,  # L
        "max_wheel_speed": 0.5 # Max tangential speed of a wheel (m/s) at 1.0 duty cycle
    }

def test_forward_motion(kinematics_params):
    vx, vy, v_omega = 0.1, 0.0, 0.0
    efforts = calculate_expected_wheel_efforts(vx, vy, v_omega, **kinematics_params)
<<<<<<< HEAD
    # v_w1 = -(sqrt(3)/2)*0.1 = -0.0866
    # v_w2 = ~0
    # v_w3 = (sqrt(3)/2)*0.1 = 0.0866
    # e1 = -0.0866/0.5 = -0.1732
    # e2 = 0
    # e3 = 0.0866/0.5 = 0.1732
    assert efforts[0] == pytest.approx(-0.1732, abs=1e-4)
    assert efforts[1] == pytest.approx(0.0, abs=1e-4)
=======
    # v_w1 = -0.866*0.1 = -0.0866 => e1 = -0.1732
    # v_w2 = 0 => e2 = 0
    # v_w3 = 0.0866 => e3 = 0.1732
    assert efforts[0] == pytest.approx(-0.1732, abs=1e-4)
    assert efforts[1] == pytest.approx(0.0)
>>>>>>> 0581da0d
    assert efforts[2] == pytest.approx(0.1732, abs=1e-4)

def test_strafe_left_motion(kinematics_params):
    vx, vy, v_omega = 0.0, 0.1, 0.0
    efforts = calculate_expected_wheel_efforts(vx, vy, v_omega, **kinematics_params)
<<<<<<< HEAD
    # v_w1 = 0.05
    # v_w2 = -0.1
    # v_w3 = 0.05
    # e1 = 0.05/0.5 = 0.1
    # e2 = -0.1/0.5 = -0.2
    # e3 = 0.05/0.5 = 0.1
=======
    # v_w1 = 0.5*0.1 = 0.05 => e1 = 0.1
    # v_w2 = -0.1 => e2 = -0.2
    # v_w3 = 0.05 => e3 = 0.1
>>>>>>> 0581da0d
    assert efforts[0] == pytest.approx(0.1)
    assert efforts[1] == pytest.approx(-0.2)
    assert efforts[2] == pytest.approx(0.1)

def test_rotate_ccw_motion(kinematics_params):
    vx, vy, v_omega = 0.0, 0.0, 0.2
    L = kinematics_params["robot_radius"] # 0.15
    efforts = calculate_expected_wheel_efforts(vx, vy, v_omega, **kinematics_params)
    # v_w1 = L*0.2 = 0.15*0.2 = 0.03
    # v_w2 = L*0.2 = 0.03
    # v_w3 = L*0.2 = 0.03
    # e1, e2, e3 = 0.03 / 0.5 = 0.06
    assert efforts[0] == pytest.approx(0.06)
    assert efforts[1] == pytest.approx(0.06)
    assert efforts[2] == pytest.approx(0.06)

def test_zero_motion(kinematics_params):
    vx, vy, v_omega = 0.0, 0.0, 0.0
    efforts = calculate_expected_wheel_efforts(vx, vy, v_omega, **kinematics_params)
    assert efforts == [0.0, 0.0, 0.0]

def test_clipping_motion(kinematics_params):
    # This vx value should cause v_w2 and v_w3 to exceed max_wheel_speed before scaling by it
    # max_wheel_speed = 0.5. sqrt(3)/2 is approx 0.866.
    # If vx = 0.7, then sqrt(3)/2 * 0.7 = 0.866 * 0.7 = 0.6062, which is > 0.5
    vx, vy, v_omega = 0.7, 0.0, 0.0
    efforts = calculate_expected_wheel_efforts(vx, vy, v_omega, **kinematics_params)
<<<<<<< HEAD
    # v_w1 = -(sqrt(3)/2)*0.7 = -0.6062 => e1 = -1.2124 => clipped to -1
    # v_w2 ≈ 0       => e2 = 0
    # v_w3 = (sqrt(3)/2)*0.7 = 0.6062 => e3 = 1.2124 => clipped to 1
    assert efforts[0] == pytest.approx(-1.0)
    assert efforts[1] == pytest.approx(0.0, abs=1e-4)
=======
    # v_w1 = -0.6062 => e1 = -1.2124 => clipped -1.0
    # v_w2 = 0 => e2 = 0
    # v_w3 = 0.6062 => e3 = 1.2124 => clipped 1.0
    assert efforts[0] == pytest.approx(-1.0)
    assert efforts[1] == pytest.approx(0.0)
>>>>>>> 0581da0d
    assert efforts[2] == pytest.approx(1.0)

    # Test with strafe that should clip
    vx_strafe, vy_strafe, v_omega_strafe = 0.0, kinematics_params["max_wheel_speed"] * 1.5, 0.0 # vy = 0.5 * 1.5 = 0.75
    efforts_strafe = calculate_expected_wheel_efforts(vx_strafe, vy_strafe, v_omega_strafe, **kinematics_params)
    # v_w1 = 0.375 => e1 = 0.75
<<<<<<< HEAD
    # v_w2 = -0.75  => e2 = -1.5 => clipped to -1
    # v_w3 = 0.375  => e3 = 0.75
=======
    # v_w2 = -0.75 => e2 = -1.5 => clipped -1.0
    # v_w3 = 0.375 => e3 = 0.75
>>>>>>> 0581da0d
    assert efforts_strafe[0] == pytest.approx(0.75)
    assert efforts_strafe[1] == pytest.approx(-1.0)
    assert efforts_strafe[2] == pytest.approx(0.75)<|MERGE_RESOLUTION|>--- conflicted
+++ resolved
@@ -17,16 +17,10 @@
     L = robot_radius
     angles = [math.pi / 3, math.pi, 5 * math.pi / 3]
 
-<<<<<<< HEAD
     v_ws = [
         -math.sin(th) * vx_mps + math.cos(th) * vy_mps + v_omega_radps * L
         for th in angles
     ]
-=======
-    v_w1 = (-math.sqrt(3)/2.0 * vx_mps) + (0.5 * vy_mps) + (L * v_omega_radps)
-    v_w2 = (-vy_mps) + (L * v_omega_radps)
-    v_w3 = (math.sqrt(3)/2.0 * vx_mps) + (0.5 * vy_mps) + (L * v_omega_radps)
->>>>>>> 0581da0d
 
     efforts = [max(min(v / max_wheel_speed, 1.0), -1.0) for v in v_ws]
 
@@ -42,7 +36,6 @@
 def test_forward_motion(kinematics_params):
     vx, vy, v_omega = 0.1, 0.0, 0.0
     efforts = calculate_expected_wheel_efforts(vx, vy, v_omega, **kinematics_params)
-<<<<<<< HEAD
     # v_w1 = -(sqrt(3)/2)*0.1 = -0.0866
     # v_w2 = ~0
     # v_w3 = (sqrt(3)/2)*0.1 = 0.0866
@@ -51,30 +44,15 @@
     # e3 = 0.0866/0.5 = 0.1732
     assert efforts[0] == pytest.approx(-0.1732, abs=1e-4)
     assert efforts[1] == pytest.approx(0.0, abs=1e-4)
-=======
-    # v_w1 = -0.866*0.1 = -0.0866 => e1 = -0.1732
-    # v_w2 = 0 => e2 = 0
-    # v_w3 = 0.0866 => e3 = 0.1732
-    assert efforts[0] == pytest.approx(-0.1732, abs=1e-4)
-    assert efforts[1] == pytest.approx(0.0)
->>>>>>> 0581da0d
     assert efforts[2] == pytest.approx(0.1732, abs=1e-4)
 
 def test_strafe_left_motion(kinematics_params):
     vx, vy, v_omega = 0.0, 0.1, 0.0
     efforts = calculate_expected_wheel_efforts(vx, vy, v_omega, **kinematics_params)
-<<<<<<< HEAD
-    # v_w1 = 0.05
-    # v_w2 = -0.1
-    # v_w3 = 0.05
-    # e1 = 0.05/0.5 = 0.1
-    # e2 = -0.1/0.5 = -0.2
-    # e3 = 0.05/0.5 = 0.1
-=======
+    
     # v_w1 = 0.5*0.1 = 0.05 => e1 = 0.1
     # v_w2 = -0.1 => e2 = -0.2
     # v_w3 = 0.05 => e3 = 0.1
->>>>>>> 0581da0d
     assert efforts[0] == pytest.approx(0.1)
     assert efforts[1] == pytest.approx(-0.2)
     assert efforts[2] == pytest.approx(0.1)
@@ -102,32 +80,20 @@
     # If vx = 0.7, then sqrt(3)/2 * 0.7 = 0.866 * 0.7 = 0.6062, which is > 0.5
     vx, vy, v_omega = 0.7, 0.0, 0.0
     efforts = calculate_expected_wheel_efforts(vx, vy, v_omega, **kinematics_params)
-<<<<<<< HEAD
+
     # v_w1 = -(sqrt(3)/2)*0.7 = -0.6062 => e1 = -1.2124 => clipped to -1
     # v_w2 ≈ 0       => e2 = 0
     # v_w3 = (sqrt(3)/2)*0.7 = 0.6062 => e3 = 1.2124 => clipped to 1
     assert efforts[0] == pytest.approx(-1.0)
     assert efforts[1] == pytest.approx(0.0, abs=1e-4)
-=======
-    # v_w1 = -0.6062 => e1 = -1.2124 => clipped -1.0
-    # v_w2 = 0 => e2 = 0
-    # v_w3 = 0.6062 => e3 = 1.2124 => clipped 1.0
-    assert efforts[0] == pytest.approx(-1.0)
-    assert efforts[1] == pytest.approx(0.0)
->>>>>>> 0581da0d
     assert efforts[2] == pytest.approx(1.0)
 
     # Test with strafe that should clip
     vx_strafe, vy_strafe, v_omega_strafe = 0.0, kinematics_params["max_wheel_speed"] * 1.5, 0.0 # vy = 0.5 * 1.5 = 0.75
     efforts_strafe = calculate_expected_wheel_efforts(vx_strafe, vy_strafe, v_omega_strafe, **kinematics_params)
     # v_w1 = 0.375 => e1 = 0.75
-<<<<<<< HEAD
     # v_w2 = -0.75  => e2 = -1.5 => clipped to -1
     # v_w3 = 0.375  => e3 = 0.75
-=======
-    # v_w2 = -0.75 => e2 = -1.5 => clipped -1.0
-    # v_w3 = 0.375 => e3 = 0.75
->>>>>>> 0581da0d
     assert efforts_strafe[0] == pytest.approx(0.75)
     assert efforts_strafe[1] == pytest.approx(-1.0)
     assert efforts_strafe[2] == pytest.approx(0.75)